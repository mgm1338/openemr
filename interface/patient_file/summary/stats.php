<?php

//SANITIZE ALL ESCAPES
$sanitize_all_escapes=true;
//

//STOP FAKE REGISTER GLOBALS
$fake_register_globals=false;
//

include_once("../../globals.php");
include_once("$srcdir/lists.inc");
include_once("$srcdir/acl.inc");
include_once("$srcdir/options.inc.php");
include_once("$srcdir/formdata.inc.php");

?>

<div id="patient_stats_summary">

<?php
$thisauth = acl_check('patients', 'med');
if ($thisauth) {
    $tmp = getPatientData($pid, "squad");
    if ($tmp['squad'] && ! acl_check('squads', $tmp['squad']))
        $thisauth = 0;
}
if (!$thisauth) {
    echo "<p>(".htmlspecialchars(xl('Issues not authorized'),ENT_NOQUOTES).")</p>\n";
    echo "</body>\n</html>\n";
    exit();
}
?>

<script type='text/javascript'>
    function load_location( location ) {
        top.restoreSession();
		if ( !top.frames["RTop"] ) {
			document.location=location;
		} else {
        	top.frames["RTop"].location=location;
		}
    }
</script>

<table id="patient_stats_issues">
	
<?php
$numcols = '1';
$ix = 0;
foreach ($ISSUE_TYPES as $key => $arr) {
    // $result = getListByType($pid, $key, "id,title,begdate,enddate,returndate,extrainfo", "all", "all", 0);

    $query = "SELECT * FROM lists WHERE pid = ? AND type = ? AND ";
    $query .= "enddate IS NULL ";
    $query .= "ORDER BY begdate";
    $pres = sqlStatement($query, array($pid, $key) );

    if (sqlNumRows($pres) > 0 || $ix == 0 || $key == "allergy" || $key == "medication") {

	if ($_POST['embeddedScreen']) {
	    echo "<tr><td>";
            // Issues expand collapse widget
            $widgetTitle = $arr[0];
            $widgetLabel = $key;
            $widgetButtonLabel = xl("Edit");
<<<<<<< HEAD
            $widgetButtonLink = "load_location(\"${GLOBALS['webroot']}/interface/patient_file/summary/stats_full.php?active=all\")";
=======
            $widgetButtonLink = "load_location(\"stats_full.php?active=all&category=" . $key . "\")";
>>>>>>> a024212d
            $widgetButtonClass = "";
            $linkMethod = "javascript";
            $bodyClass = "summary_item small";
            $widgetAuth = true;
            $fixedWidth = false;
            expand_collapse_widget($widgetTitle, $widgetLabel, $widgetButtonLabel , $widgetButtonLink, $widgetButtonClass, $linkMethod, $bodyClass, $widgetAuth, $fixedWidth);
	}
	else { ?>
            <tr class='issuetitle'>
            <td colspan='$numcols'>
            <span class="text"><b><?php echo htmlspecialchars($arr[0],ENT_NOQUOTES); ?></b></span>
            <a href="javascript:;" class="small" onclick="load_location('stats_full.php?active=all&category=" . $key . "')">
            (<b><?php echo htmlspecialchars(xl('Manage'),ENT_NOQUOTES); ?></b>)
            </a>
            </td>
            </tr>
        <?php }
        echo "<table>";    
	if (sqlNumRows($pres) == 0) {
          if ( getListTouch($pid,$key) ) {
            // Data entry has happened to this type, so can display an explicit None.
            echo "  <tr><td colspan='$numcols' class='text'>&nbsp;&nbsp;" . htmlspecialchars( xl('None'), ENT_NOQUOTES) . "</td></tr>\n";
          }
          else {
            // Data entry has not happened to this type, so show 'Nothing Recorded"
            echo "  <tr><td colspan='$numcols' class='text'>&nbsp;&nbsp;" . htmlspecialchars( xl('Nothing Recorded'), ENT_NOQUOTES) . "</td></tr>\n";
          }
	}
        	    
        while ($row = sqlFetchArray($pres)) {
            // output each issue for the $ISSUE_TYPE
            if (!$row['enddate'] && !$row['returndate'])
                $rowclass="noend_noreturn";
            else if (!$row['enddate'] && $row['returndate'])
                $rowclass="noend";
            else if ($row['enddate'] && !$row['returndate'])
                $rowclass = "noreturn";

            echo " <tr class='text $rowclass;'>\n";

	    //turn allergies red and bold and show the reaction (if exist)
	    if ($key == "allergy") {
                $reaction = "";
                if (!empty($row['reaction'])) {
                    $reaction = " (" . $row['reaction'] . ")";
                }
                echo "  <td colspan='$numcols' style='color:red;font-weight:bold;'>&nbsp;&nbsp;" . htmlspecialchars( $row['title'] . $reaction, ENT_NOQUOTES) . "</td>\n";
	    }
	    else {
	        echo "  <td colspan='$numcols'>&nbsp;&nbsp;" . htmlspecialchars($row['title'],ENT_NOQUOTES) . "</td>\n";
	    }

            echo " </tr>\n";
        }
	echo "</table>";
	if ($_POST['embeddedScreen']) {
	    echo "</div></td></tr>";
        }
	
    }

    ++$ix;
}
?>
</table> <!-- end patient_stats_issues -->
	
<table id="patient_stats_spreadsheets">
<?php

// Show spreadsheet forms if any are present.
//
$need_head = true;
foreach (array('treatment_protocols','injury_log') as $formname) {
    if (sqlNumRows(sqlStatement("SHOW TABLES LIKE ?", array("form_".$formname) )) > 0) {
        $dres = sqlStatement("SELECT tp.id, tp.value FROM forms, " .
                            "form_" . add_escape_custom($formname) .
			    " AS tp WHERE forms.pid = ? AND " .
                            "forms.formdir = ? AND tp.id = forms.form_id AND " .
                            "tp.rownbr = -1 AND tp.colnbr = -1 AND tp.value LIKE '0%' " .
                            "ORDER BY tp.value DESC", array($pid, $formname) );
        if (sqlNumRows($dres) > 0 && $need_head) {
            $need_head = false;
            echo " <tr>\n";
            echo "  <td colspan='$numcols' valign='top'>\n";
            echo "   <span class='title'>Injury Log</span>\n";
            echo "  </td>\n";
            echo " </tr>\n";
        }
        while ($row = sqlFetchArray($dres)) {
            list($completed, $start_date, $template_name) = explode('|', $row['value'], 3);
            echo " <tr>\n";
            echo "  <td colspan='$numcols'>&nbsp;&nbsp;";
            echo "<a class='link' href='javascript:;' ";
            echo "onclick='load_location(\"../../forms/$formname/new.php?popup=1&id=";
            echo htmlspecialchars($row['id'],ENT_QUOTES) . "\")'>" .
	        htmlspecialchars($start_date,ENT_NOQUOTES) . " " .
		htmlspecialchars($template_name,ENT_NOQUOTES) . "</a></td>\n";
            echo " </tr>\n";
        }
    }
}
?>
</table> <!-- end patient_stats_spreadsheets -->

<?php if (!$GLOBALS['disable_immunizations'] && !$GLOBALS['weight_loss_clinic']) { ?>
<div>
<table id="patient_stats_imm">
<tr>
<?php if ($_POST['embeddedScreen']) {
    echo "<td>";
    // Issues expand collapse widget
    $widgetTitle = xl('Immunizations');
    $widgetLabel = "immunizations";
    $widgetButtonLabel = xl("Edit");
    $widgetButtonLink = "javascript:load_location(\"${GLOBALS['webroot']}/interface/patient_file/summary/immunizations.php\")";
    $widgetButtonClass = "";
    $linkMethod = "javascript";
    $bodyClass = "summary_item small";
    $widgetAuth = true;
    $fixedWidth = false;
    expand_collapse_widget($widgetTitle, $widgetLabel, $widgetButtonLabel , $widgetButtonLink, $widgetButtonClass, $linkMethod, $bodyClass, $widgetAuth, $fixedWidth);
}
else { ?>
<td colspan='<?php echo $numcols ?>' valign='top'>
<span class="text"><b><?php echo htmlspecialchars(xl('Immunizations', 'e'),ENT_NOQUOTES); ?></b></span>
<a href="javascript:;" class="small" onclick="javascript:load_location('immunizations.php')">
    (<b><?php echo htmlspecialchars(xl('Manage'),ENT_NOQUOTES) ?></b>)
</a>
</td></tr>
<tr><td>
<?php } ?>

<?php
  $sql = "select i1.id as id, i1.immunization_id as immunization_id,".
         " if (i1.administered_date, concat(i1.administered_date,' - '), substring(i1.note,1,20)) as immunization_data ".
         " from immunizations i1 ".
         " where i1.patient_id = ? ".
         " order by i1.immunization_id, i1.administered_date desc";

  $result = sqlStatement($sql, array($pid) );

  if (sqlNumRows($result) == 0) {
    echo " <table><tr>\n";
    echo "  <td colspan='$numcols' class='text'>&nbsp;&nbsp;" . htmlspecialchars( xl('None'), ENT_NOQUOTES) . "</td>\n";
    echo " </tr></table>\n";
  }   
    
  while ($row=sqlFetchArray($result)){
    echo "&nbsp;&nbsp;";
    echo "<a class='link'";
    echo "' href='javascript:;' onclick='javascript:load_location(\"immunizations.php?mode=edit&id=".htmlspecialchars($row['id'],ENT_QUOTES) . "\")'>" .
    htmlspecialchars($row{'immunization_data'},ENT_NOQUOTES) .
    generate_display_field(array('data_type'=>'1','list_id'=>'immunizations'), $row['immunization_id']) .
    "</a><br>\n";
  }
?>

<?php if ($_POST['embeddedScreen']) {
    echo "</td></tr></div>";
} ?>

</td>
</tr>
</table> <!-- end patient_stats_imm-->
</div>
<?php } ?>

<?php if (!$GLOBALS['disable_prescriptions']) { ?>
<div>
<table id="patient_stats_prescriptions">
<tr><td colspan='<?php echo $numcols ?>' class='issuetitle'>

<?php if ($_POST['embeddedScreen']) {
    // Issues expand collapse widget
    $widgetTitle = xl('Prescriptions');
    $widgetLabel = "prescriptions";
    $widgetButtonLabel = xl("Edit");
    $widgetButtonLink = $GLOBALS['webroot'] . "/interface/patient_file/summary/rx_frameset.php";
    $widgetButtonClass = "iframe rx_modal";
    $linkMethod = "html";
    $bodyClass = "summary_item small";
    $widgetAuth = true;
    $fixedWidth = false;
    expand_collapse_widget($widgetTitle, $widgetLabel, $widgetButtonLabel , $widgetButtonLink, $widgetButtonClass, $linkMethod, $bodyClass, $widgetAuth, $fixedWidth);
}
else { ?>
    <span class='text'><b><?php echo htmlspecialchars(xl('Prescriptions'),ENT_NOQUOTES); ?></b></span>
    </td></tr>
    </tr><td>
<?php } ?>	

<?php
$cwd= getcwd();
chdir("../../../");
require_once("library/classes/Controller.class.php");
$c = new Controller();
echo $c->act(array("prescription" => "", "fragment" => "", "patient_id" => $pid));
?>
	
<?php if ($_POST['embeddedScreen']) {
    echo "</div>";
} ?>
	
</td></tr>
</table> <!-- end patient_stats_prescriptions -->
</div>
<?php } ?>

</div> <!-- end patient_stats_summary --><|MERGE_RESOLUTION|>--- conflicted
+++ resolved
@@ -64,11 +64,7 @@
             $widgetTitle = $arr[0];
             $widgetLabel = $key;
             $widgetButtonLabel = xl("Edit");
-<<<<<<< HEAD
-            $widgetButtonLink = "load_location(\"${GLOBALS['webroot']}/interface/patient_file/summary/stats_full.php?active=all\")";
-=======
-            $widgetButtonLink = "load_location(\"stats_full.php?active=all&category=" . $key . "\")";
->>>>>>> a024212d
+            $widgetButtonLink = "load_location(\"${GLOBALS['webroot']}/interface/patient_file/summary/stats_full.php?active=all&category=" . $key . "\")";
             $widgetButtonClass = "";
             $linkMethod = "javascript";
             $bodyClass = "summary_item small";
