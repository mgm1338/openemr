--- conflicted
+++ resolved
@@ -493,13 +493,8 @@
 
         // display, or not, a button to delete the note
         // if the user is an admin or if they are the author of the note, they can delete it
-<<<<<<< HEAD
-        if (($iter['user'] == $_SESSION['authUser']) || (acl_check('admin', 'super', '', 'write'))) {
+        if (($iter['user'] == $_SESSION['authUser']) || (AclMain::aclCheckCore('admin', 'super', '', 'write'))) {
             echo " <a href='#' class='deletenote btn btn-danger btn-sm' id='del" . attr($row_note_id) .
-=======
-        if (($iter['user'] == $_SESSION['authUser']) || (AclMain::aclCheckCore('admin', 'super', '', 'write'))) {
-            echo " <a href='#' class='deletenote css_button_small' id='del" . attr($row_note_id) .
->>>>>>> d97d47cb
             "' title='" . xla('Delete this note') . "' onclick='return top.restoreSession()'><span>" .
             xlt('Delete') . "</span>\n";
         }
@@ -665,13 +660,8 @@
 
         // display, or not, a button to delete the note
         // if the user is an admin or if they are the author of the note, they can delete it
-<<<<<<< HEAD
-        if (($iter['user'] == $_SESSION['authUser']) || (acl_check('admin', 'super', '', 'write'))) {
+        if (($iter['user'] == $_SESSION['authUser']) || (AclMain::aclCheckCore('admin', 'super', '', 'write'))) {
             echo " <a href='#' class='deletenote btn btn-danger btn-sm' id='del" . attr($row_note_id) .
-=======
-        if (($iter['user'] == $_SESSION['authUser']) || (AclMain::aclCheckCore('admin', 'super', '', 'write'))) {
-            echo " <a href='#' class='deletenote css_button_small' id='del" . attr($row_note_id) .
->>>>>>> d97d47cb
             "' title='" . xla('Delete this note') . "' onclick='return restoreSession()'><span>" .
             xlt('Delete') . "</span>\n";
         }
